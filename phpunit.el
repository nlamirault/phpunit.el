--- conflicted
+++ resolved
@@ -86,11 +86,7 @@
 ;;;###autoload
 ;; (defun phpunit-current-test ()
 ;;   (let ((args (s-concat " --filter '"
-<<<<<<< HEAD
-;; 			(phpunit-get-current-class) "::" (get-current-test) "'")))
-=======
 ;; 			(phpunit-get-current-class) "::" (phpunit-get-current-test) "'")))
->>>>>>> 0a797eb2
 ;;     (compile (phpunit-get-program args))))
 
 
